"""
File name: investment_module.py
Description: this file implements the InvestmentProblem class.

The InvestmentProblem class represents a zero-profit condition problem, where you supply
a base xml file, a set of exogenous variables, endogenous variables, and general parameters.

Public methods:
    - __init__: initializes the InvestmentProblem object.
    - __repr__: returns a string representation of the object.
    - solve_investment: solves the investment problem.
    - last_run: returns the equilibrium run if the last iteration converged.
    - submit: submits the investment problem to Quest.
"""
import sys
from pathlib import Path
import logging
import json
from typing import Optional
import shutil
from pprint import pprint

from src.run_module import Run
from src.run_processor_module import RunProcessor
from src.optimization_module import (OptimizationPathEntry,
                                     derivatives_from_profits,
                                     get_last_successful_iteration)
from src.auxiliary import submit_slurm_job, wait_for_jobs
from src.constants import DELTA, MAX_ITER, UNSUCCESSFUL_RUN, initialize_paths_investment_problem, create_investment_name

logger = logging.getLogger(__name__)

# In GB
MEMORY_REQUESTED: int = 10


class InvestmentProblem:
    def __init__(self,
                 parent_folder: str,
                 exogenous_variable: dict,
                 endogenous_variables: dict,
                 general_parameters: dict):
        """
        Initializes the InvestmentProblem object.

        Args:
            - folder: Path to the folder where the investment problem is stored.
            - exogenous_variable: Dictionary containing the exogenous variables.
            - endogenous_variables: Dictionary containing the endogenous variables.
            - general_parameters: Dictionary containing general parameters for the run.
                o all the parameters from the Run class.
                o requested_time_run: Requested time for the run.
        """
        parent_folder: Path = Path(parent_folder)
        self.exogenous_variable: dict = exogenous_variable
        self.endogenous_variables: dict = endogenous_variables
        self.general_parameters: dict = general_parameters

        parent_name: str = parent_folder.name
        self.name: str = create_investment_name(
            parent_name, exogenous_variable)
        logger.info("Initializing investment problem %s", self.name)

        # initalize relevant paths
        self.paths: dict[str, Path] = initialize_paths_investment_problem(
            parent_folder, self.name)

        # initialize the optimization trajectory
        self.optimization_trajectory: list = self._initialize_optimization_trajectory()

    def _initialize_optimization_trajectory(self):
        # Check if the optimization trajectory file exists
        if self.paths['optimization_trajectory'].exists():
            # If yes, load it
            with open(self.paths['optimization_trajectory'], 'r') as file:
                data = json.load(file)
                optimization_trajectory = [OptimizationPathEntry.from_dict(entry)
                                           for entry in data]

            logger.info("Successfully loaded optimization trajectory from %s.",
                        self.paths['optimization_trajectory'])
            logger.debug("Optimization trajectory for %s:", self.name)
            pprint(optimization_trajectory)

        else:
            # If not, initialize it with the initial guess
            optimization_trajectory: list[OptimizationPathEntry] = []
            logger.critical("Optimization trajectory not found at %s. Initializing a new one.",
                            self.paths['optimization_trajectory'])

            # initialize the first iteration
            iteration_0 = OptimizationPathEntry(
                iteration=0,
                current_investment={
                    endogenous_variable: entry['initial_guess']
                    for endogenous_variable, entry in self.endogenous_variables.items()
                },
                successful=False,
            )
            optimization_trajectory.append(iteration_0)

        return optimization_trajectory

    def _save_optimization_trajectory(self):
        with open(self.paths['optimization_trajectory'], 'w') as file:
            json.dump([entry.to_dict() for entry in self.optimization_trajectory],
                      file, indent=4, sort_keys=True)
        logger.info('Saved optimization trajectory to %s',
                    self.paths["optimization_trajectory"])

    def prototype(self):
        # Create run at the initial guesses
        initial_guess = {
            endogenous_variable: entry['initial_guess']
            for endogenous_variable, entry in self.endogenous_variables.items()
        }
        run_initial_guess = self.create_run(initial_guess)
        run_initial_guess.prototype()

    def solve_investment(self):
        """
        This function implements the Newton-Raphson algorithm to solve the zero-profit
        condition problem.

        The algorithm is as follows:
        1. Initialize the solver at the initial guess.
        2. Start the Newton-Raphson loop.
        3. Compute the profits and derivatives. This is done by submitting the runs for the 
            current investment_problem and the perturbed investments,
            and extracting the profits from the runs.
        4. Check for convergence. If the profits are within the threshold, the algorithm stops.
        """
        # Get the current iteration
        current_iteration: OptimizationPathEntry = self.optimization_trajectory[-1]
        logger.info('Initializing the solver at iteration %s',
                    current_iteration)

        # IF the force flag is set, compute the profits for the current investment
        if self.general_parameters.get('force', False):
            run: Run = self.create_run(
                current_iteration.current_investment)
            if run.successful():
                profits = RunProcessor(run).get_profits()
                current_iteration.profits = profits

        # Check for convergence
        if current_iteration.check_convergence():
            logger.info(
                'Convergence reached. Current iteration %s', current_iteration)
            return

        # Start the Newton-Raphson loop
        while current_iteration.iteration < MAX_ITER:
            logger.info('Current iteration: %s', current_iteration)

            # Compute the profits and derivatives
            current_iteration = self._update_current_iteration(
                current_iteration)

            # Update the optimization trajectory
            self.optimization_trajectory[-1] = current_iteration

            # Save the optimization trajectory
            self._save_optimization_trajectory()

            # Check for convergence
            if current_iteration.check_convergence():
                logger.info(
                    'Convergence reached. Current iteration %s', current_iteration)
                break

            # Compute the new investment
            new_iteration: OptimizationPathEntry = current_iteration.next_iteration()

            logger.info('Next iteration: %s', new_iteration)

            # Update the current iteration loop variable
            current_iteration: OptimizationPathEntry = new_iteration

            # Append the new iteration to the optimization trajectory
            self.optimization_trajectory.append(current_iteration)

            # Clear the runs folders, except for the current run
<<<<<<< HEAD
            #self.clear_runs_folders(current_iteration.current_investment)
=======
            current_run: Run = self.create_run(
                current_iteration.current_investment)
            # self.clear_runs_folders(current_run.name)
>>>>>>> 815f93ac

        logger.info(
            'Maximum number of iterations reached. Optimization trajectory saved.')

        # save results
        self._save_optimization_trajectory()

    def clear_runs_folders(self, current_investment=None, force=False):
        """
        Deletes all the directories in self.paths['folder']
        """
        if current_investment is None:
            current_iteration = get_last_successful_iteration(
                self.optimization_trajectory)
            current_investment = current_iteration.current_investment
        perturbed_runs_dict: dict[str, Run] = self.perturbed_runs(
            current_investment)
        if force:
            perturbed_runs_names = [perturbed_runs_dict['current'].name]
        else:
            perturbed_runs_names = [run.name for run in perturbed_runs_dict.values()]
        for directory in self.paths['folder'].iterdir():
            # Check if the directory is in the perturbed runs names
            if directory.is_dir() and directory.name not in perturbed_runs_names:
                logger.info("Deleting directory %s", directory)
                try:
                    shutil.rmtree(directory)
                    logger.info("Successfully deleted directory %s", directory)
                except OSError:
                    logger.critical("Could not delete directory %s",
                                    directory)

    def _update_current_iteration(self,
                                  current_iteration: OptimizationPathEntry) -> OptimizationPathEntry:
        '''
        Updates the current iteration with the profits and derivatives
        '''
        # Check if the current iteration was successful
        if current_iteration.profits is None or current_iteration.profits_derivatives is None:
            logger.info('Preparing to compute profits for iteration with %s',
                        current_iteration.current_investment)

            # Compute the profits and derivatives
            profits, profits_derivatives = self.profits_and_derivatives(
                current_iteration.current_investment)

        # If the profits are already computed, use them
        else:
            profits = current_iteration.profits
            profits_derivatives = current_iteration.profits_derivatives

        # Output a new OptimizationPathEntry
        return OptimizationPathEntry(
            iteration=current_iteration.iteration,
            current_investment=current_iteration.current_investment,
            successful=True,
            profits=profits,
            profits_derivatives=profits_derivatives
        )

    def submit_and_wait(self, runs_dict: dict[str, Run],
                        max_attempts: int = 6) -> None:
        '''
        Submits the runs in the runs_dict and waits for them to finish
        '''
        # Submit the runs, give up after max_attempts
        attempts: int = 0
        while attempts < max_attempts:
            job_ids_list: list[str] = []
            for run in runs_dict.values():
                # Check if the run was successful
                successful: bool = run.successful()
                # If not, submit it and append the job_id to the list
                if not successful:
                    job_id = run.submit()
                    if job_id:
                        job_ids_list.append(job_id)
                if attempts == 0:
                    logger.info("First attempt for %s", run.name)
                else:
                    logger.critical("RETRYING %s, previous attempts = %s", run.name,
                                    attempts)
            # Wait for the jobs to finish
            wait_for_jobs(job_ids_list)
            attempts += 1

    def perturbed_runs(self, current_investment: dict) -> dict[str, Run]:
        # Create a dict of the perturbed runs
        perturbed_runs_dict: dict[str, Run] = {
            'current': self.create_run(current_investment)}
        for var in self.endogenous_variables.keys():
            investment = current_investment.copy()
            investment[var] += DELTA
            perturbed_runs_dict[var] = self.create_run(investment)
        return perturbed_runs_dict

    def profits_and_derivatives(self, current_investment: dict) -> tuple[dict, dict]:
        '''
        Computes the profits and derivatives for a given level of investment_problem 
        '''
        # Create the runs for the current and perturbed investments
        perturbed_runs_dict: dict[str, Run] = self.perturbed_runs(
            current_investment)

        # Submit the runs
        self.submit_and_wait(perturbed_runs_dict, max_attempts=6)

        # Check if all runs were successful
        if not all(run.successful() for run in perturbed_runs_dict.values()):
            unsuccessful_runs_names = [
                run.name for run in perturbed_runs_dict.values() if not run.successful()]
            logger.critical(
                "Runs %s not successful, aborting investment solver", unsuccessful_runs_names)
            sys.exit(UNSUCCESSFUL_RUN)

        # Extract the profits from the runs
        profits_perturb = {}
        for resource, run in perturbed_runs_dict.items():
            run_processor = RunProcessor(run)
            profits_perturb[resource] = run_processor.get_profits()

        # Compute derivatives from the profits of the perturbed runs
        derivatives = derivatives_from_profits(
            profits_perturb, DELTA, list(self.endogenous_variables.keys()))
        return profits_perturb['current'], derivatives

    def create_run(self, current_investment: dict) -> Run:
        """
        Creates a Run object from a level of current investment_problem in the 
        endogenous capacities
        """
        # create a values array with the same order as the variables
        endogenous_variables_temp: dict = {
            key:
                {
                    'pattern': entry['pattern'],
                    'value': current_investment[key]
                }
            for key, entry in self.endogenous_variables.items()
        }

        # create the variables dictionary
        variables: dict = self.exogenous_variable.copy()
        variables.update(endogenous_variables_temp)

        # create the Run object
        run: Run = Run(self.paths['folder'],
                       self.general_parameters,
                       variables)

        return run

    def investment_results(self, lazy: bool = True, resubmit: bool = False) -> dict:
        """
        Returns the results of the investment problem for the last iteration.

        Args:
            lazy: If True, the profits are not computed and the results are returned
                as they are stored in the optimization trajectory.
            resubmit: If True, the run is resubmitted before computing the profits, in 
                case it was not successful.
        """
        # Retrieve the last iteration from the solver trajectory
        last_iteration: OptimizationPathEntry = get_last_successful_iteration(
            self.optimization_trajectory)

        # Construct the header of the row
        exo_vars: dict = {key: entry['value']
                          for key, entry in self.exogenous_variable.items()}

        investment_results: dict = {
            'name': self.name,
            'iteration': last_iteration.iteration,
            **exo_vars,
            **last_iteration.current_investment
        }

        # Get the list of participants
        participants: list[str] = list(self.endogenous_variables.keys())

        # Compute the profits
        if lazy:
            profits_dict: Optional[dict] = last_iteration.profits
        else:
            last_run = self.create_run(
                last_iteration.current_investment)
            try:
                last_run_processor = RunProcessor(last_run)
            except FileNotFoundError:
                logger.critical(
                    "Run %s not successful, resubmitting and returning empty dict",)
                if resubmit:
                    last_run.submit(force=True)
                return {}
            profits_dict: dict = last_run_processor.profits_data_dict()

            logger.debug("profits_dict for %s", self.name)
            pprint(profits_dict)

            # Update the profits in the last iteration
            last_iteration.profits = {participant: profits_dict[f'{participant}_normalized_profits']
                                      for participant in participants}

        convergence_reached: bool = last_iteration.check_convergence()

        # Append the data to the investment_results dictionary
        investment_results.update(profits_dict)
        investment_results['convergence_reached'] = convergence_reached
        return investment_results

    def last_run(self):
        """
        Returns the equilibrium run if the last iteration converged
        """
        # Get the last successful iteration
        last_iteration: OptimizationPathEntry = get_last_successful_iteration(
            self.optimization_trajectory)

        # Create the run object
        run: Run = self.create_run(last_iteration.current_investment)
        return run

    #########################################
    # Methods to submit the job to Quest
    def submit(self):
        """
        Submits the investment problem to Quest. 
        """
        logger.info("Preparing to run %s on quest",
                    self.name)

        script_path: Path = self._create_bash()
        job_id = submit_slurm_job(script_path)
        return job_id

    def _create_bash(self):
        # Convert the investment data to JSON directly
        investment_data = {
            "parent_folder": str(self.paths['parent_folder']),
            "exogenous_variable": self.exogenous_variable,
            "endogenous_variables": self.endogenous_variables,
            "general_parameters": self.general_parameters
        }

        investment_data_str = json.dumps(investment_data)

        requested_time: float = self.general_parameters['requested_time_solver']
        hours = int(requested_time)
        minutes = int((requested_time - hours) * 60)
        seconds = int(((requested_time - hours) * 60 - minutes) * 60)

        requested_time_str = f"{hours:02d}:{minutes:02d}:{seconds:02d}"

        if self.general_parameters.get('email', None):
            email_line = f"#SBATCH --mail-user={self.general_parameters['email']}"
        else:
            email_line = ""

        # Write the bash script without a separate data file
        with open(self.paths['bash'], 'w') as f:
            f.write(f"""#!/bin/bash
#SBATCH --account=b1048
#SBATCH --partition=b1048
#SBATCH --time={requested_time_str}
#SBATCH --nodes=1
#SBATCH --ntasks-per-node=1
#SBATCH --mem={MEMORY_REQUESTED}G
#SBATCH --job-name={self.name}
#SBATCH --output={self.paths['parent_folder']}/{self.name}.out
#SBATCH --error={self.paths['parent_folder']}/{self.name}.err
#SBATCH --mail-type=FAIL,TIMEOUT
#SBATCH --exclude=qhimem[0207-0208]
{email_line}

module purge
module load python-miniconda3/4.12.0

python - <<END

print('Solving the investment problem {self.name}')

import sys
import json

# Load investment data from inline JSON string
investment_data = json.loads('''{investment_data_str}''')

sys.path.append('/projects/p32342/code')
from src.investment_module import InvestmentProblem

investment_problem = InvestmentProblem(**investment_data)
print('Successfully loaded the investment problem data')
investment_problem.solve_investment()
END
""")

        return self.paths['bash']<|MERGE_RESOLUTION|>--- conflicted
+++ resolved
@@ -181,13 +181,7 @@
             self.optimization_trajectory.append(current_iteration)
 
             # Clear the runs folders, except for the current run
-<<<<<<< HEAD
             #self.clear_runs_folders(current_iteration.current_investment)
-=======
-            current_run: Run = self.create_run(
-                current_iteration.current_investment)
-            # self.clear_runs_folders(current_run.name)
->>>>>>> 815f93ac
 
         logger.info(
             'Maximum number of iterations reached. Optimization trajectory saved.')
