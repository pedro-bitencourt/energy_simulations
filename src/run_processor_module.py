--- conflicted
+++ resolved
@@ -122,17 +122,13 @@
         return random_variables_df
 
     def load_random_variables_df(self) -> pd.DataFrame:
-        random_variables_df = pd.read_csv(self.paths['folder'] / 'random_variables.csv')
+        random_variables_df = pd.read_csv(
+            self.paths['folder'] / 'random_variables.csv')
         return random_variables_df
 
     def construct_results_dict(self) -> dict:
         # Open the random variables dataframe
-<<<<<<< HEAD
-        random_variables_df = pd.read_csv(
-            self.paths['folder'] / 'random_variables.csv')
-=======
         random_variables_df = self.load_random_variables_df()
->>>>>>> 55e01f9b
 
         # Get the random variables names
         random_variables = random_variables_df.columns.tolist()
@@ -298,7 +294,6 @@
                 f'Submitting processing job for run {self.name} to the cluster.')
             self.submit_processor_job()
 
-
     def load_results(self):
         """
         Loads the results from the JSON file.
