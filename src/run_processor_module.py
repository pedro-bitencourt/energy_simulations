"""
File name: run_processor_module.py

Description:
This module implements the RunProcessor class, which extends the Run class to process run results.
It extracts data such as marginal costs, price distributions, production results, and profits.

Public methods:
- RunProcessor: Initializes the RunProcessor with an existing Run instance.
- get_profits: Computes profits for the specified endogenous variables.
"""
import logging
from typing import Dict
import pandas as pd

import src.processing_module as proc
from src.participant_module import Participant
from src.run_module import Run
from src.constants import MARGINAL_COST_DF, DEMAND_DF, HOURLY_FIXED_COSTS

logging.basicConfig(
    level=logging.DEBUG,
    format='%(asctime)s - %(name)s - %(levelname)s - %(message)s'
)
logger = logging.getLogger(__name__)

WEEK_HOURS_BIN = list(range(0, 169))  # Adjusted to include 168


class RunProcessor(Run):
    """
    Extends the Run class to extract data from MOP's output, such as:
        - The simulated marginal cost for each scenario, over the timeline
        - The average intraweek price distribution 
        - Total production by resource
        - Profits for each endogenous capacity

    Attributes:
        All attributes inherited from Run class
        paths (dict): Extended dictionary of relevant paths for processing
    """

    def __init__(self, run: Run, complete: bool = False):
        """
        Initializes RunProcessor with an existing Run instance.

        Args:
            run (Run): An existing Run instance to process

        Raises:
            ValueError: If the run was not successful
        """
        super().__init__(
            parent_folder=run.paths['parent_folder'],
            general_parameters=run.general_parameters,
            variables=run.variables
        )

        if not self.successful(complete=complete):
            logger.error(f'Run {self.name} was not successful.')
            raise ValueError(f'Run {self.name} was not successful.')

        self._update_paths()
        # Create dict of participants
        list_participants = ['wind', 'solar', 'thermal', 'salto']
        capacities = {var: variable['value'] for var, variable in
                      self.variables.items()}
        # WRONG AND HARDCODED, TO FIX
        capacities['salto'] = 2215

        self.participants_dict: dict[str, Participant] = {var: Participant(var,
                                                                           capacities[var],
                                                                           self.paths,
                                                                           run.general_parameters)
                                                          for var in list_participants}

    def get_random_variables_df(self, lazy=True, complete=True) -> pd.DataFrame:
        if self.paths['random_variables'].exists() and lazy:
            random_variables_df = self.load_random_variables_df()
        else:
            random_variables_df = self.construct_random_variables_df(
                complete=complete)
        return random_variables_df

    def load_random_variables_df(self) -> pd.DataFrame:
        random_variables_df = pd.read_csv(
            self.paths['random_variables'])
        return random_variables_df

    def construct_random_variables_df(self, complete=True) -> pd.DataFrame:
        def melt_df(df: pd.DataFrame, name: str) -> pd.DataFrame:
            df = df.melt(id_vars=['datetime'],
                         var_name='scenario', value_name=name)
            return df

        if complete:
            dataframes_to_extract: dict = {'water_level': ['salto'],
                                           'production': ['wind', 'solar', 'thermal', 'salto'],
                                           'variable_costs': ['thermal'],
                                           }
        else:
            dataframes_to_extract: dict = {'water_level': [],
                                           'production': ['wind', 'solar', 'thermal'],
                                           'variable_costs': ['thermal'],
                                           }
        logging.info('Extracting random variables dataframes...')

        random_variables_df = melt_df(self.marginal_cost_df(), 'marginal_cost')

        demand_df = melt_df(self.demand_df(), 'demand')
        random_variables_df = pd.merge(random_variables_df, demand_df, on=[
                                       'datetime', 'scenario'], how='left')

        method_map = {
            'water_level': lambda p: self.water_level_participant(p),
            'production': lambda p: self.production_participant(p),
            'variable_costs': lambda p: self.variable_costs_participant(p),
            'marginal_cost': lambda _: self.marginal_cost_df()
        }

        for data_type, participants in dataframes_to_extract.items():
            method = method_map[data_type]
            for participant in participants:
                logger.info("Extracting %s for participant %s for run %s",
                            data_type, participant, self.name)
                df = method(participant)
                df = melt_df(df, f'{data_type}_{participant}')
                random_variables_df = pd.merge(random_variables_df, df, on=[
                                               'datetime', 'scenario'], how='left')

        # Process random variables
        random_variables_df = process_random_variables_df(
            random_variables_df, complete=complete)

        # Save to disk
        random_variables_df.to_csv(self.paths['random_variables'], index=False)

        return random_variables_df

    def production_participant(self, participant_key: str) -> pd.DataFrame:
        production_df: pd.DataFrame = self.participants_dict[participant_key].production_df(
        )
        return production_df

    def variable_costs_participant(self, participant_key: str) -> pd.DataFrame:
        costs_df: pd.DataFrame = self.participants_dict[participant_key].variable_costs_df(
        )
        return costs_df

    def water_level_participant(self, participant_key: str) -> pd.DataFrame:
        participant = self.participants_dict[participant_key]
        water_level_df: pd.DataFrame = participant.water_level_df(
        )
        return water_level_df

    def demand_df(self):
        demand_df = proc.open_dataframe(DEMAND_DF, self.paths['sim'])
        return demand_df

    def _update_paths(self) -> None:
        """
        Updates the paths dictionary with additional paths needed for processing.
        """
        self.paths['marginal_cost'] = self.paths['folder'] / \
            'marginal_cost.csv'
        self.paths['random_variables'] = self.paths['folder'] / \
            'random_variables.csv'
        self.paths['results_json'] = self.paths['folder'] / 'results.json'

    def marginal_cost_df(self) -> pd.DataFrame:
        """
        Extracts the marginal cost DataFrame from the simulation folder.

        Returns:
            pd.DataFrame or None: The marginal cost DataFrame, or None if extraction fails.
        """
        # Extract marginal cost DataFrame
        marginal_cost_df = proc.open_dataframe(
            MARGINAL_COST_DF, self.paths['sim'])

        # Save marginal cost DataFrame
        marginal_cost_df.to_csv(self.paths['marginal_cost'], index=False)
        logger.info(
            f'Marginal cost DataFrame saved to {self.paths["marginal_cost"]}')
        return marginal_cost_df

    def get_profits(self) -> Dict[str, float]:
        """
        Computes profits for the specified endogenous variables.

        Args:
            endogenous_variables_names (list): List of endogenous variable names.

        Returns:
            dict: A dictionary of profits.
        """
        force = self.general_parameters.get('force', False)
        lazy = not force
        # Get random variables dataframe
        random_variables_df: pd.DataFrame = self.get_random_variables_df(
            complete=False, lazy=lazy)

        random_variables_df["datetime"] = pd.to_datetime(
            random_variables_df["datetime"], errors="coerce")
        # Create a column with discount factor
        reference_data = random_variables_df['datetime'].min()
        days_diff = (random_variables_df['datetime'] - reference_data).dt.days

        random_variables_df['discount_factor'] = 1 / \
            (1 +
             self.general_parameters['annual_interest_rate'])**(days_diff / 365)

        # HARDCODED
        profits = {'wind': None, 'solar': None, 'thermal': None}
        for participant in profits.keys():
            logger.debug(
                f"Computing profits for {participant} participant.")

            capacity = self.variables[participant]['value']

            # Get present value of revenues
            revenues: float = (
                random_variables_df[f'revenues_{participant}']*random_variables_df['discount_factor']).mean()

            if participant == 'thermal':
                # Get present value of variable costs
                variable_costs: float = (
                    random_variables_df['variable_costs_thermal']*random_variables_df['discount_factor']).mean()
            else:
                variable_costs: float = 0

            # Compute average hourly variable profit for the participant
            variable_profits: float = revenues - variable_costs

            profit_per_hour_per_mw: float = variable_profits / \
                capacity - HOURLY_FIXED_COSTS[participant]

            # Normalize by the cost
            profit_normalized = profit_per_hour_per_mw / \
                (HOURLY_FIXED_COSTS[participant] + variable_costs/capacity)

            # Add profit to the dictionary
            profits[participant] = profit_normalized
        return profits

    def processed_status(self):
        if self.paths['random_variables'].exists():
            return True
        return False


def process_random_variables_df(random_variables_df, complete=True):
    def fill_daily_columns(df, variables_to_upsample):
        """
        Fills daily frequency data to match hourly frequency for specified columns.

        Parameters:
            df (pd.DataFrame): DataFrame with 'datetime' and 'scenario' columns and mixed frequency data.
            variables_to_upsample (list): List of column names that are in daily frequency.

        Returns:
            pd.DataFrame: DataFrame with hourly frequency for specified columns.
        """
        # Ensure datetime is in the correct format
        if not pd.api.types.is_datetime64_any_dtype(df['datetime']):
            df['datetime'] = pd.to_datetime(df['datetime'])

        result_df = df.copy()

        # Validate that all columns exist
        for column in variables_to_upsample.keys():
            if column not in df.columns:
                raise ValueError(
                    f"Column '{column}' not found in the DataFrame")

        # Process each scenario separately
        for scenario in df['scenario'].unique():

            # Get data for this scenario
            mask = df['scenario'] == scenario
            scenario_df = df[mask].copy()

            # Check if the scenario has valid rows
            if scenario_df.empty:
                raise ValueError(f"No data found for scenario '{scenario}'")

            # Set datetime as index for resampling
            scenario_df = scenario_df.set_index('datetime')

            # Resample and forward-fill for each column
            # Resample and apply the selected upsampling method for each column
            for column, upsampling_method in variables_to_upsample.items():
                if upsampling_method == "ffill":
                    scenario_df[column] = (
                        scenario_df[column]
                        .resample('h')
                        .ffill()
<<<<<<< HEAD
                        .fillna(method='bfill')  # Optional: backward fill if ffill fails
                    )
                elif upsampling_method == "mean":
                    scenario_df[column] = scenario_df[column].resample('h').mean()
=======
                        # Optional: backward fill if ffill fails
                        .fillna(method='bfill')
                    )
                elif upsampling_method == "mean":
                    scenario_df[column] = scenario_df[column].resample(
                        'h').mean()
>>>>>>> 40271200

            # Update the results in the original DataFrame
            result_df.loc[mask, variables_to_upsample.keys()] = scenario_df[variables_to_upsample.keys(
            )].reindex(result_df.loc[mask, "datetime"]).values

        return result_df

    if complete:
        random_variables_df['total_production'] = (random_variables_df['production_wind']
                                                   + random_variables_df['production_solar']
                                                   + random_variables_df['production_thermal']
                                                   + random_variables_df['production_salto'])
        random_variables_df['lost_load'] = random_variables_df['demand'] - \
            random_variables_df['total_production']

        variables_to_upsample = {'water_level_salto': 'ffill',
<<<<<<< HEAD
                             'variable_costs_thermal': 'mean',}
        participants_to_revenues = ['wind', 'solar', 'thermal', 'salto']
    else:
        participants_to_revenues = ['wind', 'solar', 'thermal']
        variables_to_upsample = {'variable_costs_thermal': 'mean',}
=======
                                 'variable_costs_thermal': 'mean', }
        participants_to_revenues = ['wind', 'solar', 'thermal', 'salto']
    else:
        participants_to_revenues = ['wind', 'solar', 'thermal']
        variables_to_upsample = {'variable_costs_thermal': 'mean', }
>>>>>>> 40271200

    logger.info("Upsampling variables observed at the daily level: %s",
                variables_to_upsample)
    random_variables_df = fill_daily_columns(random_variables_df, variables_to_upsample
                                             )
    # Compute revenues
    for participant in participants_to_revenues:
        random_variables_df[f'revenues_{participant}'] = random_variables_df[
            f'production_{participant}'] * random_variables_df['marginal_cost']

<<<<<<< HEAD
    # Compute variable costs for thermal participant, HARDCODED
=======
>>>>>>> 40271200
    random_variables_df['profits_thermal'] = random_variables_df['revenues_thermal'] - \
        random_variables_df['variable_costs_thermal']

    return random_variables_df<|MERGE_RESOLUTION|>--- conflicted
+++ resolved
@@ -294,20 +294,9 @@
                     scenario_df[column] = (
                         scenario_df[column]
                         .resample('h')
-                        .ffill()
-<<<<<<< HEAD
-                        .fillna(method='bfill')  # Optional: backward fill if ffill fails
-                    )
+                        .ffill())
                 elif upsampling_method == "mean":
                     scenario_df[column] = scenario_df[column].resample('h').mean()
-=======
-                        # Optional: backward fill if ffill fails
-                        .fillna(method='bfill')
-                    )
-                elif upsampling_method == "mean":
-                    scenario_df[column] = scenario_df[column].resample(
-                        'h').mean()
->>>>>>> 40271200
 
             # Update the results in the original DataFrame
             result_df.loc[mask, variables_to_upsample.keys()] = scenario_df[variables_to_upsample.keys(
@@ -324,19 +313,11 @@
             random_variables_df['total_production']
 
         variables_to_upsample = {'water_level_salto': 'ffill',
-<<<<<<< HEAD
                              'variable_costs_thermal': 'mean',}
         participants_to_revenues = ['wind', 'solar', 'thermal', 'salto']
     else:
         participants_to_revenues = ['wind', 'solar', 'thermal']
         variables_to_upsample = {'variable_costs_thermal': 'mean',}
-=======
-                                 'variable_costs_thermal': 'mean', }
-        participants_to_revenues = ['wind', 'solar', 'thermal', 'salto']
-    else:
-        participants_to_revenues = ['wind', 'solar', 'thermal']
-        variables_to_upsample = {'variable_costs_thermal': 'mean', }
->>>>>>> 40271200
 
     logger.info("Upsampling variables observed at the daily level: %s",
                 variables_to_upsample)
@@ -347,10 +328,7 @@
         random_variables_df[f'revenues_{participant}'] = random_variables_df[
             f'production_{participant}'] * random_variables_df['marginal_cost']
 
-<<<<<<< HEAD
     # Compute variable costs for thermal participant, HARDCODED
-=======
->>>>>>> 40271200
     random_variables_df['profits_thermal'] = random_variables_df['revenues_thermal'] - \
         random_variables_df['variable_costs_thermal']
 
