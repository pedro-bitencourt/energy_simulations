"""
Module: comparative_statics_module.py
Author: Pedro Bitencourt (Northwestern University)
Last modified: 08.02.2025


Description:
    This module contains the ComparativeStatics class, which is the main class used in this project.
    This class models a comparative statics exercise to be executed and processed, using both the
    other scripts in this folder as the Modelo de Operaciones Padron (MOP), which implements a
    solver for the problem of economic dispatch of energy for a given configuration of the energy
    system.

Classes:
    - ComparativeStatistics
        - Attributes:
            - `name` [str]: name for the exercise, to be used for the creation of folders and files
            - `general_parameters` [dict]: dictionary containing general options for the program,
            with keys:
                o cost_path [str]: path to the cost data file. 
                o xml_basefile [str]: path to the template xml file.
                o daily [bool]: boolean indicating if the runs are daily (True) or weekly (False).
                o annual_interest_rate [float]: annual interest rate for the investment problems.
                o slurm [dict]: dictionary containing options for slurm, keys:
                    - `run`:
                    - `solver`:
                    - `processing`:
                    Each of these contains the options:
                        - `email` [str]
                        - `mail-type` [str]
                        - `time` [float]: in hours
                        - `memory` [str]: in GB
                o `solver` [dict]: dictionary containing options for the solver
        - Methods:
            - `submit_solvers`: submits all Solvers for the exercise.
            - `submit_processing`: submits a processing job for the exercise.
            - `clear_folders`: deletes the folder for all non-equilibrium runs.
"""

import logging
from typing import Optional, Dict
import json
import pandas as pd

from .utils.slurm_utils import submit_slurm_job, slurm_header
from .solver_module import Solver
from .run_module import Run
from .run_processor_module import RunProcessor
from .data_analysis_module import conditional_means
from .constants import BASE_PATH, PROCESSING_SLURM_DEFAULT_CONFIG, initialize_paths_comparative_statics

# Get logger for current module
logger = logging.getLogger(__name__)


class ComparativeStatics:
    """
    Represents a comparative statics object.
    Arguments:
        - name [str]: name of the comparative statics exercise.
        - variables: [dict[str, dict]] dictionary containing the exogenous and endogenous variables.
        - general_parameters [dict[str, dict]]: dictionary containing the general parameters. Keys:
            o xml_basefile [str]: path to the template xml file.
            o daily [bool]: boolean indicating if the runs are daily (True) or weekly (False).
            o annual_interest_rate [float]: annual interest rate for the investment problems.
            o slurm [dict]: dictionary containing options for slurm, keys:
                - `run`:
                - `solver`:
                - `processing`:
                Each of these contains the options:
                    - `email`:
                    - `mail-type`:
                    - `time`:
            o `solver` [dict]: dictionary containing options for the solver

    Attributes:
        - name: name of the comparative statics exercise.
        - general_parameters: dictionary containing the general parameters.
        - paths: dictionary containing the paths for the input, output, and result folders.
        - grid_points: list containing the Solver objects.
    """

    def __init__(self,
                 name: str,
                 variables: Dict[str, Dict],
                 general_parameters: Dict,
                 base_path: Optional[str] = None):
        """
        Initialize the ComparativeStatics object.
        """
        logger.info("Initializing the ComparativeStatics object.")
        if base_path is None:
            base_path = str(BASE_PATH)

        self.name: str = name
        self.general_parameters: dict = general_parameters
        self.variables: dict = variables
        self.paths: dict = initialize_paths_comparative_statics(
            base_path, name)
        self.grid_points: list[Solver] = self._initialize_grid()
        self._validate_parameters()

    def _validate_parameters(self):
        # Check if general parameters contains cost data
        if 'cost_path' not in self.general_parameters:
            raise ValueError(
                "General parameters must contain the cost data path.")

    ############################
    # Initialization methods
    def _initialize_grid(self):
        # Create a Solver object for each combination of exogenous variables
        grid_points = []
        grids = self.variables['exogenous'].values()

        exogenous_variable_0 = list(self.variables['exogenous'].keys())[0]
        grid_0 = list(grids)[0]['grid']
        # Iterate over exogenous variables
        for value in grid_0:
            exogenous_variables_dict = {
                exogenous_variable_0: {
                    'value': value}
            }
            solver: Solver = self._create_solver(exogenous_variables_dict)
            grid_points.append(solver)
        return grid_points

    def _create_solver(self, exogenous_variables: dict):
        """
        Create an investment problem for the given exogenous variables.
        """
        solver = Solver(self.paths['main'],
                        exogenous_variables,
                        self.variables['endogenous'],
                        self.general_parameters)
        return solver

    ############################
    # Utility methods
    def prototype(self):
        # Get first investment problem
        investment_problem_0: Solver = self.grid_points[0]
        investment_problem_0.prototype()

    def redo_runs(self):
        """
        Deletes and runs again the equilibrium runs.

        WARNING: This method will delete the results of the runs.
        """
        for solver in self.grid_points:
            run = solver.last_run()
            logger.info("Redoing equilibrium run %s", run.name)
            run.submit(force=True)

    def clear_folders(self):
        for solver in self.grid_points:
            solver.clear_runs_folders()

    ############################
    # Submission methods
    def submit_solvers(self):
        """
        Submit the jobs to the cluster.
        """
        for solver in self.grid_points:
            solver.submit()
            logging.info(
                'Submitted job for investment problem %s', solver.name)

    def _create_bash(self):
        comparative_statics_data = {
            'name': self.name,
            'variables': self.variables,
            'general_parameters': self.general_parameters
        }
        comparative_statics_data = json.dumps(comparative_statics_data)

        processing_config = self.general_parameters['slurm'].get('processing',
                                                                 PROCESSING_SLURM_DEFAULT_CONFIG)
        processing_config = {key: processing_config.get(key, default) 
            for key, default in PROCESSING_SLURM_DEFAULT_CONFIG.items()}

        slurm_path = self.paths['bash'].parent
<<<<<<< HEAD
        header = slurm_header(
            slurm_config, f"{self.name}_processing", slurm_path)
=======
        header = slurm_header(processing_config, f"{self.name}_processing", slurm_path)
>>>>>>> 7698ef7e

        with open(self.paths['bash'], 'w') as f:
            f.write(f'''{header}
module purge
module load python-miniconda3/4.12.0

python - <<END
import sys
import json
import logging
sys.path.append('/projects/p32342/code')
from src.comparative_statics_module import ComparativeStatics
from src.utils.logging_config import setup_logging

setup_logging(level = logging.DEBUG)

comparative_statics_data = {json.loads(comparative_statics_data, parse_float=float)}
comparative_statics = ComparativeStatics(**comparative_statics_data)
comparative_statics.process()
comparative_statics.clear_folders()
END
''')

        return self.paths['bash']

    def submit_processing(self):
        """
        Submit the processing job to the cluster.
        """
        bash_path = self._create_bash()
        logger.info(f"Submitting processing job for {self.name}")
        job_id = submit_slurm_job(
            bash_path, job_name=f"{self.name}_processing")
        return job_id

    ############################
    # Processing methods
    def process(self, complete=True):
        self.extract_runs_dataframes(complete=complete)
        solver_results_df = self.solver_results()
        solver_results_df.to_csv(
            self.paths['solver_results'], index=False)

        conditional_means_df = self.construct_results(
            results_function=conditional_means)
        conditional_means_df.to_csv(
            self.paths['conditional_means'], index=False)

    def extract_runs_dataframes(self, complete: bool = True) -> None:
        logger.info("Extracting data from MOP's outputs...")
        for solver in self.grid_points:
            run: Run = solver.last_run()
            try:
                run_processor: RunProcessor = RunProcessor(
                    run, complete=complete)
            except FileNotFoundError:
                logger.error(
                    "Run %s not successful. Skipping and resubmitting...", run.name)
                run.submit()
                continue

            run_df = run_processor.construct_run_df(
                complete=complete)

            logger.info(
                "Successfuly extracted data from run %s. Saving to disk...", run.name)
            run_df.to_csv(self.paths['raw'] / f"{solver.name}.csv",
                          index=False)

    def solver_results(self):
        rows: list = []
        for solver in self.grid_points:
            rows.append(solver.solver_results())
        results_df: pd.DataFrame = pd.DataFrame(rows)
        return results_df

    def construct_results(self, results_function) -> pd.DataFrame:
        # Create a list to store rows
        rows = []
        for point in self.grid_points:
            results_dict = point.last_run().results(results_function)
            # Append the row to our list
            rows.append(results_dict)
        results_df = pd.DataFrame(rows)
        return results_df<|MERGE_RESOLUTION|>--- conflicted
+++ resolved
@@ -178,16 +178,12 @@
 
         processing_config = self.general_parameters['slurm'].get('processing',
                                                                  PROCESSING_SLURM_DEFAULT_CONFIG)
-        processing_config = {key: processing_config.get(key, default) 
-            for key, default in PROCESSING_SLURM_DEFAULT_CONFIG.items()}
+        processing_config = {key: processing_config.get(key, default)
+                             for key, default in PROCESSING_SLURM_DEFAULT_CONFIG.items()}
 
         slurm_path = self.paths['bash'].parent
-<<<<<<< HEAD
         header = slurm_header(
             slurm_config, f"{self.name}_processing", slurm_path)
-=======
-        header = slurm_header(processing_config, f"{self.name}_processing", slurm_path)
->>>>>>> 7698ef7e
 
         with open(self.paths['bash'], 'w') as f:
             f.write(f'''{header}
