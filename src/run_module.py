"""
File name: run_module.py
Author: Pedro Bitencourt (Northwestern University)

Description: this file implements the Run class and related methods.
"""

import os
import re
import sys
import shutil
from pathlib import Path
import logging
import subprocess
import json
import pandas as pd

from .utils.auxiliary import try_get_file
from .utils.slurm_utils import slurm_header, submit_slurm_job, wait_for_jobs
from .constants import RUN_SLURM_DEFAULT_CONFIG, initialize_paths_run, create_run_name
from .data_analysis_module import profits_per_participant, full_run_df

logger = logging.getLogger(__name__)

MEMORY_REQUESTED = '5'  # GB
PARTICIPANTS_DEFAULT: list = ['wind', 'solar',
                              'thermal', 'salto']
PARTICIPANTS_ENDOGENOUS_DEFAULT: list = ['wind', 'solar', 'thermal']


class Run:
    """
    Represents a run and implements some general purpose methods for it.

    Args:
        - parent_folder: Path determining the folder where the run is stored.
        - general_parameters: Dictionary containing general parameters for the run,
            keys as ComparativeStatic.
        - variables: Dictionary containing the variables for the run. Each entry is 
            a variable, with the key being the variable name and the value being the variable
            value.
        Attributes:
        - name: Name of the run, determined by the folder name.
        - paths: Dictionary containing relevant paths for the run.
    """

    def __init__(self,
                 parent_folder: str,
                 general_parameters: dict,
                 variables: dict[str, float]):
        parent_folder: Path = Path(parent_folder)
        self.variables: dict[str, float] = variables
        self.general_parameters: dict = general_parameters

        self.name: str = create_run_name(variables)
        self.parent_name: str = parent_folder.parts[-1]

        name_subfolder = self.general_parameters.get('name_subfolder',
                                                     'CAD-2024-DIARIA')
        # Initialize relevant paths
        self.paths: dict = initialize_paths_run(
            parent_folder, self.name, name_subfolder)
        # Create the directory
        self.paths['folder'].mkdir(parents=True, exist_ok=True)
        self.folder: Path = self.paths['folder']

        self.log_run()

    def capacities(self):
<<<<<<< HEAD
        endogenous_participants: list[str] = self.general_parameters.get(
            'endogenous_participants', PARTICIPANTS_ENDOGENOUS_DEFAULT
        )
        # Create a dictionary with the capacities
        endogenous_capacities = {participant: self.variables[f"{participant}_capacity"]
                      for participant in endogenous_participants}
=======
        participants: list[str] = self.general_parameters.get(
            'participants', PARTICIPANTS_DEFAULT
        )
        # Create a dictionary with the capacities
        capacities = {participant: self.variables[f"{participant}_capacity"]
                      for participant in participants}
>>>>>>> 627013c5

        return capacities

    def log_run(self):
        logger.debug("Run %s", self.name)
        logger.debug("=" * 40)
        logger.debug(f"Parent Folder: {self.folder}")
        logger.debug(f"Parent Name: {self.parent_name}")
        logger.debug(f"Run Name: {self.name}")
        logger.debug(f"General Parameters: {self.general_parameters}")
        logger.debug(f"Variables:")
        for key, value in self.variables.items():
            logger.debug(f"  {key}: {value}")
        logger.debug(f"Paths:")
        for key, path in self.paths.items():
            logger.debug(f"  {key}: {path}")
        logger.debug("=" * 40)

    def tear_down(self) -> None:
        """
        Deletes the folder and its contents.
        """
        if self.paths['folder'].exists():
            logger.info("Deleting folder %s...", self.paths['folder'])
            try:
                shutil.rmtree(self.paths['folder'])
            except FileNotFoundError:
                logger.warning("Could not delete folder properly")
            logger.info("Deleted folder %s", self.paths['folder'])

    def _get_opt_and_sim_folders(self):
        '''
        Get the opt and sim folders from the subfolder path.
        '''
        opt_sim_paths = {'opt': None, 'sim': None}
        folder_ending = {'opt': "*-OPT", 'sim': "*-SIM"}
        test_files = {'opt': r'tiempos*', 'sim': r'resumIng*'}

        for key in opt_sim_paths:
            candidate_folder_list = list(
                self.paths['subfolder'].glob(folder_ending[key]))
            if candidate_folder_list:
                for folder in candidate_folder_list:
                    correct_folder = try_get_file(
                        folder, test_files[key])
                    if correct_folder:
                        opt_sim_paths[key] = folder
                        continue
        return opt_sim_paths

    def successful(self, complete: bool = False):
        """
        Check if the run was successful by searching for a resumen* file
        in the sim folder.
        """
        # Get opt and sim folders
        self.paths.update(self._get_opt_and_sim_folders())

        # Check if SIM folder exists
        if self.paths.get('sim', False):
            # Check if files exist
            missing_files = self.get_missing_files(self.paths['sim'], complete)
            if missing_files:
                logger.info(
                    "Run %s is missing files: %s", self.name, missing_files)
                return False
        else:
            logger.info('No sim folder found for run %s in folder %s',
                        self.name,
                        self.paths['subfolder'])
            return False

        return True

    @staticmethod
    def get_missing_files(sim_path: Path, complete: bool = False):
        """
        Check if the run is missing files.
        """
        files_to_check = [r'resumen*',
                          r'EOLO_eoloDeci/potencias*.xlt',
                          r'FOTOV_solarDeci/potencias*.xlt',
                          r'DEM_demand/potencias*.xlt'
                          ]
        # Add hydro files if complete
        if complete:
            files_to_check.append(r'HID_salto/cota*.xlt')
            files_to_check.append(r'HID_salto/potencias*.xlt')

        missing_files: list[str] = []
        # Check if files exist
        for file_name in files_to_check:
            file_found = try_get_file(sim_path, file_name)
            if not file_found:
                missing_files.append(file_name)
                logger.debug("%s does not contain file %s",
                             sim_path, file_name)
        return missing_files

    def prototype(self):
        # Create the directory
        self.paths['folder'].mkdir(parents=True, exist_ok=True)

        xml_path: Path = self.create_xml(
            template_path=self.general_parameters['xml_basefile'],
            name=self.name,
            folder=self.paths['folder'],
            variables=self.variables,
            marginal_cost=self.general_parameters['marginal_cost_dictionary']
        )
        # Create the bash file
        bash_path: Path = self._create_bash(xml_path)

        # Print bash path
        print("Bash path:")
        print(bash_path)
        subprocess.run(['bash', bash_path])

    def submit(self, force: bool = False):
        """
        Submits a run to the cluster.
        """
        # Break if already successful
        if self.successful() and not force:
            logger.info(f"Run {self.name} already successful, skipping.")
            return None

        logger.info("Preparing to submit run %s", self.name)

        logger.warning("Warning: this will overwrite the folder %s",)
        # Tear down the folder
        self.tear_down()

        # Create the directory
        self.paths['folder'].mkdir(parents=True, exist_ok=True)

        # Create the xml file
        xml_path: Path = self.create_xml(
            template_path=self.general_parameters['xml_basefile'],
            name=self.name,
            folder=self.paths['folder'],
            variables=self.variables,
            marginal_cost=self.general_parameters['marginal_cost_dictionary']
        )
        # Create the bash file
        bash_path: Path = self._create_bash(xml_path)

        # Submit the slurm job
        job_id = submit_slurm_job(bash_path, job_name=self.name)

        # Check if the job was submitted successfully
        if job_id:
            logger.info(
                f"Successfully submitted run {self.name} with jobid {job_id}")
            return job_id
        logger.error(f"Some error occurred while submitting run {self.name}")
        return job_id

    ##############################
    # bash creating methods
    def _create_bash(self, xml_path: Path):
        """
        Creates a bash file to be submitted to the cluster.
        """
        bash_path = self.paths['folder'] / f"{self.name}.sh"
        xml_path = os.path.normpath(str(xml_path))
        xml_path = xml_path.replace(os.path.sep, '\\')
        job_name = f"{self.parent_name}_{self.name}"

        slurm_config: dict = self.general_parameters.get("slurm", {})
        run_config = slurm_config.get("run", RUN_SLURM_DEFAULT_CONFIG)
        run_config = {
            key: run_config.get(key, value)
            for key, value in RUN_SLURM_DEFAULT_CONFIG.items()
        }
        run_config['email'] = self.general_parameters.get(
            'email', None)

        slurm_path = self.paths['folder']
        header = slurm_header(run_config, job_name, slurm_path)

        memory = run_config.get('memory', MEMORY_REQUESTED)
        temp_folder_path = f"/projects/p32342/temp/{self.name}"
        temp_folder_path_windows = temp_folder_path.replace('/', '\\')
        wine_path = self.general_parameters.get(
            'wine_path', '/projects/p32342/software/.wine')

        with open(bash_path, 'w') as file:
            file.write(f'''{header}
echo "Starting {self.name} at: $(date +'%H:%M:%S')"
export WINEPREFIX={wine_path}
mkdir -p {temp_folder_path}
module purge
module load wine/6.0.1
cd /projects/p32342/software/Ver_2.3
sleep $((RANDOM%60 + 10))
wine "Z:\\projects\\p32342\\software\\Java\\jdk-11.0.22+7\\bin\\java.exe" -Djava.io.tmpdir="Z:{temp_folder_path_windows}" -Xmx{memory}G -jar MOP_Mingo.JAR "Z:{xml_path}"
rm -r {temp_folder_path}
''')
        return bash_path

    ##############################
    # xml creating methods
    @staticmethod
    def create_xml(template_path: Path, name: str, folder: Path, variables: dict,
                   marginal_cost: dict) -> Path:
        """Creates a .xml file from template with variable substitution."""
        output_path = folder / f"{name}.xml"
        marginal_cost_variables = {
            f'marginal_cost_{participant}': marginal_cost[participant]
            for participant in marginal_cost.keys()
        }
        # Add folder path to variables for substitution
        variables = {**variables,
                     'output_folder': str(folder).replace('\\', '\\\\'),
                     **marginal_cost_variables}

        # Read template
        with open(template_path, 'r') as f:
            content = f.read()

        def replace_expr(match):
            # Replaces a ${expression} in the template by its values, using
            # the input from self.variables
            expr = match.group(1)
            return str(eval(expr, {}, variables))

        content = re.sub(r'\${([^}]+)}', replace_expr, content)
        # Write output
        with open(output_path, 'w') as f:
            f.write(content)
        return output_path

    ##############################
    # Processing methods
    def run_df(self, complete: bool = False):
        from .run_processor_module import RunProcessor
        # Initialize the RunProcessor object
        run_processor = RunProcessor(self)

        # Extract the run dataframe
        run_df: pd.DataFrame = run_processor.construct_run_df(
            complete=complete)
        return run_df

    def full_run_df(self, run_df=None):
        if run_df is None:
            run_df = self.run_df(complete=True)
        participants = self.general_parameters.get(
            'participants', PARTICIPANTS_DEFAULT)
        run_df = full_run_df(run_df, participants)
        return run_df

    def results(self, results_fun, run_df_path=None, complete=True):
        """
        Computes results according to 'results_fun' on the run_df.
        Args:
            - results_fun: should be a function that takes full_run_df and the
            capacities dictionary as input and outputs a dictionary.
            - run_df_path: (optional) should be the path to the run_df.
            - complete: (optional) should describe if the full run_df is needed.
        """
        if run_df_path is not None:
            run_df: pd.DataFrame = pd.read_csv(run_df_path)
            run_df = self.full_run_df(run_df)
            if complete:
                run_df: pd.DataFrame = self.full_run_df(run_df)
        else:
            run_df: pd.DataFrame = self.run_df(complete=complete)

        capacities = self.capacities()
        results_dict: dict = results_fun(run_df, capacities)
        results_dict['name'] = self.name
        results_dict.update(self.variables)
        return results_dict

    # Refactor
    def get_profits_dict(self, complete: bool = False, run_df_path=None):
        """
        To do: refactor this so it uses the results() method.
        """
        participants = self.general_parameters.get(
            'endogenous_participants', PARTICIPANTS_ENDOGENOUS_DEFAULT)

        if run_df_path is not None:
            run_df: pd.DataFrame = pd.read_csv(run_df_path)
        else:
            run_df = self.run_df(complete=complete)
        capacities = self.capacities()

        profits_dict: dict = profits_per_participant(
            run_df, capacities, self.general_parameters['fixed_cost_dictionary'])

        # Save to disk using json
        self.paths['folder'].joinpath(
            'profits_data.json').write_text(json.dumps(profits_dict))

        if complete:
            # TODO : CHECK this part
            run_df = full_run_df(run_df, participants)
            revenues_variables = [f'revenue_{participant}'
                                  for participant in participants]

        logger.debug("profits_data for %s:", self.name)
        logger.debug(profits_dict)
        return profits_dict

    # Refactor
    def get_profits(self, complete: bool = False, resubmit: bool = False):
        """
        Computes profits for the specified endogenous variables.

        Returns:
            dict: A dictionary of profits.
        """
        participants = self.general_parameters.get(
            'endogenous_participants', PARTICIPANTS_ENDOGENOUS_DEFAULT)

        try:
            profits_dict: dict = self.get_profits_dict(complete=complete)
        except FileNotFoundError as file_error:
            logger.error(
                "Run %s not successful, resubmitting and returning empty dict", self.name)
            logger.error("File error: %s", file_error)
            if resubmit:
                self.submit(force=True)
            return {}

        profits_dict: dict = {f"{participant}_capacity": profits_dict[f'{participant}_normalized_profits']
                              for participant in participants}
        return profits_dict


def submit_and_wait_for_runs(runs_dict: dict[str, Run],
                             max_attempts: int = 6) -> None:
    '''
    Submits the runs in the runs_dict and waits for them to finish
    '''
    # Submit the runs, give up after max_attempts
    attempts: int = 0
    while attempts < max_attempts:
        job_ids_list: list[str] = []
        for run in runs_dict.values():
            # Check if the run was successful
            if not run.successful():
                logger.warning("Run %s not successful", run.name)
                # If not, submit it and append the job_id to the list
                job_id = run.submit()
                if job_id:
                    job_ids_list.append(job_id)
                if attempts == 0:
                    logger.debug("First attempt for %s", run.name)
                else:
                    logger.warning("RETRYING %s, number of previous attempts = %s", run.name,
                                   attempts)
        if not job_ids_list:
            return None
        logger.info("Waiting for jobs %s", job_ids_list)
        # Wait for the jobs to finish
        wait_for_jobs(job_ids_list)
        attempts += 1

    if attempts == max_attempts:
        logger.critical(
            "Could not successfully finish all runs after %s attempts", max_attempts)
        sys.exit()<|MERGE_RESOLUTION|>--- conflicted
+++ resolved
@@ -67,21 +67,12 @@
         self.log_run()
 
     def capacities(self):
-<<<<<<< HEAD
-        endogenous_participants: list[str] = self.general_parameters.get(
-            'endogenous_participants', PARTICIPANTS_ENDOGENOUS_DEFAULT
-        )
-        # Create a dictionary with the capacities
-        endogenous_capacities = {participant: self.variables[f"{participant}_capacity"]
-                      for participant in endogenous_participants}
-=======
         participants: list[str] = self.general_parameters.get(
             'participants', PARTICIPANTS_DEFAULT
         )
         # Create a dictionary with the capacities
         capacities = {participant: self.variables[f"{participant}_capacity"]
                       for participant in participants}
->>>>>>> 627013c5
 
         return capacities
 
