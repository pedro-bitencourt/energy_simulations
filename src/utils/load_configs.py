from pathlib import Path
import json
import logging


logger = logging.getLogger(__name__)



# JSON Paths
EVENTS_CONFIG_JSON_PATH: Path = Path(
    __file__).parent.parent.parent / 'config/events.json'
COMPARISONS_JSON_PATH: Path = Path(
    __file__).parent.parent.parent / 'config/comparisons.json'
PLOTS_JSON_PATH: Path = Path(
    __file__).parent.parent.parent / 'config/plots.json'
COSTS_JSON_PATH: Path = Path(
    __file__).parent.parent.parent / 'config/costs_data.json'


def load_config(config_path: Path) -> dict:
    # Load any .json configuration file
    with open(config_path, 'r') as f:
        config = json.load(f)
    return config


<<<<<<< HEAD
def load_costs(costs_path) -> dict:
=======
def load_costs(costs_path: Optional[str]) -> dict:
>>>>>>> 7698ef7e
    """
    Parse the costs configuration file and return a dictionary with the total fixed
    costs per hour.
    """
    if costs_path is None:
        costs_path = COSTS_JSON_PATH
    costs_path: str = Path(costs_path)
    costs_dict: dict[str, dict[str, float | int]
                     ] = load_config(costs_path)
    hourly_costs_dic: dict[str, float] = {
        participant: (costs_dict[participant]['installation'] / costs_dict[participant]
                      ['lifetime'] + costs_dict[participant]['oem']) / 8760
        for participant in costs_dict.keys()
    }
    return hourly_costs_dic


def load_events_labels() -> dict[str, str]:
    """
    Parse the events configuration file and return a dictionary with the events.
    Returns:
        dict: Dictionary with the events.
    """
    events_config = load_config(EVENTS_CONFIG_JSON_PATH)
    events_labels = {}

    for event_name, event_config in events_config.items():
        for rhs_entry in event_config['rhs']:
            if event_config['rhs_type'] == 'value':
                # Create label
                event_label: str = event_config['label'].replace("$", str(rhs_entry))
                events_labels[f"{event_name}_{rhs_entry}"] = event_label
            elif event_config['rhs_type'] == 'index':
                event_label: str = event_config['label']
                events_labels[f"{event_name}"] = event_label
    return events_labels

def load_events() -> dict[str, str]:
    """
    Parse the events configuration file and return a dictionary with the events.
    Returns:
        dict: Dictionary with the events.
    """
    events_config = load_config(EVENTS_CONFIG_JSON_PATH)
    events = {}

    for event_name, event_config in events_config.items():
        for rhs_entry in event_config['rhs']:
            if event_config['rhs_type'] == 'value':
                # Create query
                event_query: str = f"{event_config['lhs']} {event_config['operator']} {rhs_entry}"
                events[f"{event_name}_{rhs_entry}"] = event_query
                # Create label
                event_label: str = event_config['label'].replace("$", str(rhs_entry))
                events[f"{event_name}_{rhs_entry}_label"] = event_label
            elif event_config['rhs_type'] == 'index':
                event_query: str = f"{event_config['lhs']} {event_config['operator']} {rhs_entry}"
                events[f"{event_name}"] = event_query
    return events


def load_plots() -> dict:
    """
    Parse the plots configuration file and return a dictionary with the plots.
    Returns:
        dict: Dictionary with the plots.
    """
    return load_config(PLOTS_JSON_PATH)['conditional_means']

def load_plots_r() -> dict:
    """
    Parse the plots configuration file and return a dictionary with the plots.
    Returns:
        dict: Dictionary with the plots.
    """
    return load_config(PLOTS_JSON_PATH)['r']


def load_comparisons() -> dict:
    """
    Parse the comparisons configuration file and return a dictionary with the comparisons.
    Returns:
        dict: Dictionary with the comparisons.
    """
    return load_config(COMPARISONS_JSON_PATH)
<|MERGE_RESOLUTION|>--- conflicted
+++ resolved
@@ -4,7 +4,6 @@
 
 
 logger = logging.getLogger(__name__)
-
 
 
 # JSON Paths
@@ -25,11 +24,7 @@
     return config
 
 
-<<<<<<< HEAD
 def load_costs(costs_path) -> dict:
-=======
-def load_costs(costs_path: Optional[str]) -> dict:
->>>>>>> 7698ef7e
     """
     Parse the costs configuration file and return a dictionary with the total fixed
     costs per hour.
@@ -60,12 +55,14 @@
         for rhs_entry in event_config['rhs']:
             if event_config['rhs_type'] == 'value':
                 # Create label
-                event_label: str = event_config['label'].replace("$", str(rhs_entry))
+                event_label: str = event_config['label'].replace(
+                    "$", str(rhs_entry))
                 events_labels[f"{event_name}_{rhs_entry}"] = event_label
             elif event_config['rhs_type'] == 'index':
                 event_label: str = event_config['label']
                 events_labels[f"{event_name}"] = event_label
     return events_labels
+
 
 def load_events() -> dict[str, str]:
     """
@@ -83,7 +80,8 @@
                 event_query: str = f"{event_config['lhs']} {event_config['operator']} {rhs_entry}"
                 events[f"{event_name}_{rhs_entry}"] = event_query
                 # Create label
-                event_label: str = event_config['label'].replace("$", str(rhs_entry))
+                event_label: str = event_config['label'].replace(
+                    "$", str(rhs_entry))
                 events[f"{event_name}_{rhs_entry}_label"] = event_label
             elif event_config['rhs_type'] == 'index':
                 event_query: str = f"{event_config['lhs']} {event_config['operator']} {rhs_entry}"
@@ -98,6 +96,7 @@
         dict: Dictionary with the plots.
     """
     return load_config(PLOTS_JSON_PATH)['conditional_means']
+
 
 def load_plots_r() -> dict:
     """
@@ -114,4 +113,4 @@
     Returns:
         dict: Dictionary with the comparisons.
     """
-    return load_config(COMPARISONS_JSON_PATH)
+    return load_config(COMPARISONS_JSON_PATH)